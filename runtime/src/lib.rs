--- conflicted
+++ resolved
@@ -53,7 +53,6 @@
     runtime_sym!(read_bool),
     runtime_sym!(read_num),
     runtime_sym!(compare_chars),
-<<<<<<< HEAD
     runtime_sym!(num_to_chars),
     runtime_sym!(array_get_num),
     runtime_sym!(array_get_bool),
@@ -65,9 +64,6 @@
     runtime_sym!(array_num_to_chars),
     runtime_sym!(array_bool_to_chars),
     runtime_sym!(move_chars),
-=======
-    runtime_sym!(write_num),
->>>>>>> a54482c6
 ];
 
 #[no_mangle]
@@ -76,7 +72,6 @@
 }
 
 #[no_mangle]
-<<<<<<< HEAD
 pub extern "C" fn println_chars(str: ManuallyDrop<Chars>) {
     println!("{}", *str);
 }
@@ -84,18 +79,7 @@
 #[no_mangle]
 pub extern "C" fn print_chars(str: ManuallyDrop<Chars>) {
     print!("{}", *str);
-=======
-pub extern "C" fn print_chars(str: *const Chars) {
-    unsafe {
-        match str.as_ref() {
-            None => print!("nothing"),
-            Some(str) => {
-                print!("{}", std::str::from_utf8_unchecked(str.as_slice()));
-            }
-        }
-        stdout().flush();
-    }
->>>>>>> a54482c6
+    stdout().flush();
 }
 
 #[no_mangle]
@@ -164,7 +148,6 @@
     }
 }
 
-<<<<<<< HEAD
 fn print_array<T: Display>(array: Option<&Array<T>>) {
     match array {
         Some(array) => match write_array(stdout(), array, false) {
@@ -174,16 +157,9 @@
             }
         },
         None => {
-            print!("nothing")
-        }
-=======
-fn print_array<T: Display>(array: &Array<T>) {
-    match write_array(stdout(), array, false) {
-        Ok(_) => {
+            print!("nothing");
             stdout().flush();
         }
-        Err(_) => exit(1),
->>>>>>> a54482c6
     }
 }
 
@@ -326,7 +302,6 @@
     array_to_chars(array.as_ref())
 }
 
-<<<<<<< HEAD
 #[no_mangle]
 pub unsafe extern "C" fn array_bool_to_chars(array: *const Array<bool>) -> Chars {
     array_to_chars(array.as_ref())
@@ -440,18 +415,4 @@
             assert_eq!(new_chars.as_slice(), Some("test".as_bytes()));
         }
     }
-=======
-fn concat<A: AsStringBytes, B: AsStringBytes>(a: A, b: B) -> Box<Chars> {
-    Chars::empty().append(a).append(b)
-}
-
-#[no_mangle]
-pub unsafe extern "C" fn write_num(buff: *mut u8, len: usize, num: f64) -> usize {
-    let mut slice = std::slice::from_raw_parts_mut(buff, len);
-    let str = num.to_string();
-    let bytes = str.as_bytes();
-    let len = bytes.len();
-    slice.write_all(bytes).unwrap();
-    return len;
->>>>>>> a54482c6
 }